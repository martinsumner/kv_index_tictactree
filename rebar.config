--- conflicted
+++ resolved
@@ -14,9 +14,5 @@
 {xref_checks, [undefined_function_calls,undefined_functions]}.
 
 {deps, [
-<<<<<<< HEAD
-        {leveled, ".*", {git, "https://github.com/martinsumner/leveled", {branch, "mas-i319-cachescores"}}}
-=======
-        {leveled, ".*", {git, "https://github.com/martinsumner/leveled", {tag, "0.9.22"}}}
->>>>>>> 2f781192
+        {leveled, ".*", {git, "https://github.com/martinsumner/leveled", {branch, "develop-2.9"}}}
         ]}.